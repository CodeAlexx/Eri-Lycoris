from setuptools import setup, find_packages


setup(
    name="lycoris_lora",
    packages=find_packages(),
<<<<<<< HEAD
    version="2.2.0.dev2",
=======
    version="2.1.0.post3",
>>>>>>> 45c36de2
    url="https://github.com/KohakuBlueleaf/LyCORIS",
    description="Lora beYond Conventional methods, Other Rank adaptation Implementations for Stable diffusion",
    author="Shih-Ying Yeh(KohakuBlueLeaf), Yu-Guan Hsieh, Zhidong Gao",
    author_email="apolloyeh0123@gmail.com",
    zip_safe=False,
    install_requires=["torch", "safetensors", "diffusers", "transformers"],
)<|MERGE_RESOLUTION|>--- conflicted
+++ resolved
@@ -4,11 +4,7 @@
 setup(
     name="lycoris_lora",
     packages=find_packages(),
-<<<<<<< HEAD
-    version="2.2.0.dev2",
-=======
-    version="2.1.0.post3",
->>>>>>> 45c36de2
+    version="2.2.0.dev3",
     url="https://github.com/KohakuBlueleaf/LyCORIS",
     description="Lora beYond Conventional methods, Other Rank adaptation Implementations for Stable diffusion",
     author="Shih-Ying Yeh(KohakuBlueLeaf), Yu-Guan Hsieh, Zhidong Gao",
